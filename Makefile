
clean:
	@rm -rf build

FMT_PATHS = ./*.go ./examples/**/*.go

fmt-check:
	@unformatted=$$(gofmt -l $(FMT_PATHS)); [ -z "$$unformatted" ] && exit 0; echo "Unformatted:"; for fn in $$unformatted; do echo "  $$fn"; done; exit 1

smoke-test:
	@mkdir -p build
	tinygo build -size short -o ./build/test.hex -target=itsybitsy-m0 ./examples/adt7410/main.go
	@md5sum ./build/test.hex
	tinygo build -size short -o ./build/test.hex -target=itsybitsy-m0 ./examples/adxl345/main.go
	@md5sum ./build/test.hex
	tinygo build -size short -o ./build/test.hex -target=pybadge ./examples/amg88xx
	@md5sum ./build/test.hex
	tinygo build -size short -o ./build/test.hex -target=itsybitsy-m0 ./examples/apa102/main.go
	@md5sum ./build/test.hex
	tinygo build -size short -o ./build/test.hex -target=itsybitsy-m0 ./examples/apa102/itsybitsy-m0/main.go
	@md5sum ./build/test.hex
	tinygo build -size short -o ./build/test.hex -target=microbit ./examples/at24cx/main.go
	@md5sum ./build/test.hex
	tinygo build -size short -o ./build/test.hex -target=itsybitsy-m0 ./examples/bh1750/main.go
	@md5sum ./build/test.hex
	tinygo build -size short -o ./build/test.hex -target=itsybitsy-m0 ./examples/blinkm/main.go
	@md5sum ./build/test.hex
	tinygo build -size short -o ./build/test.hex -target=itsybitsy-m0 ./examples/bmi160/main.go
	@md5sum ./build/test.hex
	tinygo build -size short -o ./build/test.hex -target=itsybitsy-m0 ./examples/bmp180/main.go
	@md5sum ./build/test.hex
	tinygo build -size short -o ./build/test.hex -target=itsybitsy-m0 ./examples/bmp280/main.go
	@md5sum ./build/test.hex
	tinygo build -size short -o ./build/test.hex -target=trinket-m0 ./examples/bmp388/main.go
	@md5sum ./build/test.hex
	tinygo build -size short -o ./build/test.hex -target=bluepill ./examples/ds1307/sram/main.go
	@md5sum ./build/test.hex
	tinygo build -size short -o ./build/test.hex -target=bluepill ./examples/ds1307/time/main.go
	@md5sum ./build/test.hex
	tinygo build -size short -o ./build/test.hex -target=itsybitsy-m0 ./examples/ds3231/main.go
	@md5sum ./build/test.hex
	tinygo build -size short -o ./build/test.hex -target=microbit ./examples/easystepper/main.go
	@md5sum ./build/test.hex
	tinygo build -size short -o ./build/test.hex -target=arduino-nano33 ./examples/espat/espconsole/main.go
	@md5sum ./build/test.hex
	tinygo build -size short -o ./build/test.hex -target=arduino-nano33 ./examples/espat/esphub/main.go
	@md5sum ./build/test.hex
	tinygo build -size short -o ./build/test.hex -target=arduino-nano33 ./examples/espat/espstation/main.go
	@md5sum ./build/test.hex
	tinygo build -size short -o ./build/test.hex -target=itsybitsy-m0 ./examples/flash/console/spi
	@md5sum ./build/test.hex
	tinygo build -size short -o ./build/test.hex -target=pyportal ./examples/flash/console/qspi
	@md5sum ./build/test.hex
	tinygo build -size short -o ./build/test.hex -target=feather-m0 ./examples/gps/i2c/main.go
	@md5sum ./build/test.hex
	tinygo build -size short -o ./build/test.hex -target=feather-m0 ./examples/gps/uart/main.go
	@md5sum ./build/test.hex
	tinygo build -size short -o ./build/test.hex -target=itsybitsy-m0 ./examples/hcsr04/main.go
	@md5sum ./build/test.hex
	tinygo build -size short -o ./build/test.hex -target=microbit ./examples/hd44780/customchar/main.go
	@md5sum ./build/test.hex
	tinygo build -size short -o ./build/test.hex -target=microbit ./examples/hd44780/text/main.go
	@md5sum ./build/test.hex
	tinygo build -size short -o ./build/test.hex -target=arduino-nano33 ./examples/hd44780i2c/main.go
	@md5sum ./build/test.hex
	tinygo build -size short -o ./build/test.hex -target=microbit ./examples/hub75/main.go
	@md5sum ./build/test.hex
	tinygo build -size short -o ./build/test.hex -target=pyportal ./examples/ili9341/basic
	@md5sum ./build/test.hex
	tinygo build -size short -o ./build/test.hex -target=xiao ./examples/ili9341/basic
	@md5sum ./build/test.hex
	tinygo build -size short -o ./build/test.hex -target=pyportal ./examples/ili9341/pyportal_boing
	@md5sum ./build/test.hex
	tinygo build -size short -o ./build/test.hex -target=pyportal ./examples/ili9341/scroll
	@md5sum ./build/test.hex
	tinygo build -size short -o ./build/test.hex -target=xiao ./examples/ili9341/scroll
	@md5sum ./build/test.hex
	tinygo build -size short -o ./build/test.hex -target=circuitplay-express ./examples/lis3dh/main.go
	@md5sum ./build/test.hex
	tinygo build -size short -o ./build/test.hex -target=microbit ./examples/lsm303agr/main.go
	@md5sum ./build/test.hex
	tinygo build -size short -o ./build/test.hex -target=arduino-nano33 ./examples/lsm6ds3/main.go
	@md5sum ./build/test.hex
	tinygo build -size short -o ./build/test.hex -target=itsybitsy-m0 ./examples/mag3110/main.go
	@md5sum ./build/test.hex
	tinygo build -size short -o ./build/test.hex -target=itsybitsy-m0 ./examples/mcp23017/main.go
	@md5sum ./build/test.hex
	tinygo build -size short -o ./build/test.hex -target=itsybitsy-m0 ./examples/mcp23017-multiple/main.go
	@md5sum ./build/test.hex
	tinygo build -size short -o ./build/test.hex -target=itsybitsy-m0 ./examples/mcp3008/main.go
	@md5sum ./build/test.hex
	tinygo build -size short -o ./build/test.hex -target=microbit ./examples/microbitmatrix/main.go
	@md5sum ./build/test.hex
	tinygo build -size short -o ./build/test.hex -target=itsybitsy-m0 ./examples/mma8653/main.go
	@md5sum ./build/test.hex
	tinygo build -size short -o ./build/test.hex -target=itsybitsy-m0 ./examples/mpu6050/main.go
	@md5sum ./build/test.hex
	tinygo build -size short -o ./build/test.hex -target=microbit ./examples/pcd8544/setbuffer/main.go
	@md5sum ./build/test.hex
	tinygo build -size short -o ./build/test.hex -target=microbit ./examples/pcd8544/setpixel/main.go
	@md5sum ./build/test.hex
	tinygo build -size short -o ./build/test.hex -target=pybadge ./examples/shifter/main.go
	@md5sum ./build/test.hex
	tinygo build -size short -o ./build/test.hex -target=microbit ./examples/sht3x/main.go
	@md5sum ./build/test.hex
	tinygo build -size short -o ./build/test.hex -target=microbit ./examples/ssd1306/i2c_128x32/main.go
	@md5sum ./build/test.hex
	tinygo build -size short -o ./build/test.hex -target=microbit ./examples/ssd1306/spi_128x64/main.go
	@md5sum ./build/test.hex
	tinygo build -size short -o ./build/test.hex -target=microbit ./examples/ssd1331/main.go
	@md5sum ./build/test.hex
	tinygo build -size short -o ./build/test.hex -target=microbit ./examples/st7735/main.go
	@md5sum ./build/test.hex
	tinygo build -size short -o ./build/test.hex -target=microbit ./examples/st7789/main.go
	@md5sum ./build/test.hex
	tinygo build -size short -o ./build/test.hex -target=circuitplay-express ./examples/thermistor/main.go
	@md5sum ./build/test.hex
	tinygo build -size short -o ./build/test.hex -target=pyportal ./examples/touch/resistive/fourwire/main.go
	@md5sum ./build/test.hex
	tinygo build -size short -o ./build/test.hex -target=pyportal ./examples/touch/resistive/pyportal_touchpaint/main.go
	@md5sum ./build/test.hex
	tinygo build -size short -o ./build/test.hex -target=itsybitsy-m0 ./examples/vl53l1x/main.go
	@md5sum ./build/test.hex
	tinygo build -size short -o ./build/test.hex -target=microbit ./examples/waveshare-epd/epd2in13/main.go
	@md5sum ./build/test.hex
	tinygo build -size short -o ./build/test.hex -target=microbit ./examples/waveshare-epd/epd2in13x/main.go
	@md5sum ./build/test.hex
	tinygo build -size short -o ./build/test.hex -target=microbit ./examples/waveshare-epd/epd4in2/main.go
	@md5sum ./build/test.hex
	tinygo build -size short -o ./build/test.hex -target=arduino-nano33 ./examples/wifinina/ntpclient/main.go
	@md5sum ./build/test.hex
	tinygo build -size short -o ./build/test.hex -target=arduino-nano33 ./examples/wifinina/udpstation/main.go
	@md5sum ./build/test.hex
	tinygo build -size short -o ./build/test.hex -target=arduino-nano33 ./examples/wifinina/tcpclient/main.go
	@md5sum ./build/test.hex
	tinygo build -size short -o ./build/test.hex -target=arduino-nano33 ./examples/wifinina/webclient/main.go
	@md5sum ./build/test.hex
	tinygo build -size short -o ./build/test.hex -target=circuitplay-express ./examples/ws2812
	@md5sum ./build/test.hex
ifneq ($(AVR), 0)
	tinygo build -size short -o ./build/test.hex -target=arduino   ./examples/ws2812
	@md5sum ./build/test.hex
	tinygo build -size short -o ./build/test.hex -target=digispark ./examples/ws2812
	@md5sum ./build/test.hex
endif
	tinygo build -size short -o ./build/test.hex -target=trinket-m0 ./examples/bme280/main.go
	@md5sum ./build/test.hex
	tinygo build -size short -o ./build/test.hex -target=circuitplay-express ./examples/microphone/main.go
	@md5sum ./build/test.hex
	tinygo build -size short -o ./build/test.hex -target=circuitplay-express ./examples/buzzer/main.go
	@md5sum ./build/test.hex
	tinygo build -size short -o ./build/test.hex -target=trinket-m0 ./examples/veml6070/main.go
	@md5sum ./build/test.hex
	tinygo build -size short -o ./build/test.hex -target=arduino-nano33 ./examples/l293x/simple/main.go
	@md5sum ./build/test.hex
	tinygo build -size short -o ./build/test.hex -target=arduino-nano33 ./examples/l293x/speed/main.go
	@md5sum ./build/test.hex
	tinygo build -size short -o ./build/test.hex -target=arduino-nano33 ./examples/l9110x/simple/main.go
	@md5sum ./build/test.hex
	tinygo build -size short -o ./build/test.hex -target=arduino-nano33 ./examples/l9110x/speed/main.go
	@md5sum ./build/test.hex
	tinygo build -size short -o ./build/test.hex -target=nucleo-f103rb ./examples/shiftregister/main.go
	@md5sum ./build/test.hex
	tinygo build -size short -o ./build/test.hex -target=hifive1b ./examples/ssd1351/main.go
	@md5sum ./build/test.hex
	tinygo build -size short -o ./build/test.hex -target=circuitplay-express ./examples/lis2mdl/main.go
	@md5sum ./build/test.hex
<<<<<<< HEAD
	tinygo build -size short -o ./build/test.hex -target=arduino-nano33 ./examples/max72xx/main.go
=======
	tinygo build -size short -o ./build/test.hex -target=feather-m0 ./examples/dht/main.go
>>>>>>> e9a6d96d
	@md5sum ./build/test.hex

DRIVERS = $(wildcard */)
NOTESTS = build examples flash semihosting pcd8544 shiftregister st7789 microphone mcp3008 gps microbitmatrix \
		hcsr04 ssd1331 ws2812 thermistor apa102 easystepper ssd1351 ili9341 wifinina shifter hub75 \
<<<<<<< HEAD
		hd44780 buzzer ssd1306 espat l9110x st7735 bmi160 l293x max72xx
=======
		hd44780 buzzer ssd1306 espat l9110x st7735 bmi160 l293x dht
>>>>>>> e9a6d96d
TESTS = $(filter-out $(addsuffix /%,$(NOTESTS)),$(DRIVERS))

unit-test:
	@go test -v $(addprefix ./,$(TESTS)) 

test: clean fmt-check unit-test smoke-test<|MERGE_RESOLUTION|>--- conflicted
+++ resolved
@@ -165,21 +165,15 @@
 	@md5sum ./build/test.hex
 	tinygo build -size short -o ./build/test.hex -target=circuitplay-express ./examples/lis2mdl/main.go
 	@md5sum ./build/test.hex
-<<<<<<< HEAD
 	tinygo build -size short -o ./build/test.hex -target=arduino-nano33 ./examples/max72xx/main.go
-=======
+	@md5sum ./build/t
 	tinygo build -size short -o ./build/test.hex -target=feather-m0 ./examples/dht/main.go
->>>>>>> e9a6d96d
-	@md5sum ./build/test.hex
+	@md5sum ./build/t
 
 DRIVERS = $(wildcard */)
 NOTESTS = build examples flash semihosting pcd8544 shiftregister st7789 microphone mcp3008 gps microbitmatrix \
 		hcsr04 ssd1331 ws2812 thermistor apa102 easystepper ssd1351 ili9341 wifinina shifter hub75 \
-<<<<<<< HEAD
-		hd44780 buzzer ssd1306 espat l9110x st7735 bmi160 l293x max72xx
-=======
-		hd44780 buzzer ssd1306 espat l9110x st7735 bmi160 l293x dht
->>>>>>> e9a6d96d
+		hd44780 buzzer ssd1306 espat l9110x st7735 bmi160 l293x dht max72xx
 TESTS = $(filter-out $(addsuffix /%,$(NOTESTS)),$(DRIVERS))
 
 unit-test:
